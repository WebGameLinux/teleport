/*
Copyright 2015 Gravitational, Inc.

Licensed under the Apache License, Version 2.0 (the "License");
you may not use this file except in compliance with the License.
You may obtain a copy of the License at

    http://www.apache.org/licenses/LICENSE-2.0

Unless required by applicable law or agreed to in writing, software
distributed under the License is distributed on an "AS IS" BASIS,
WITHOUT WARRANTIES OR CONDITIONS OF ANY KIND, either express or implied.
See the License for the specific language governing permissions and
limitations under the License.
*/

package main

import (
	"fmt"
	"net"
	"os"
	"strconv"
	"strings"
	"time"

	"github.com/gravitational/teleport"
	"github.com/gravitational/teleport/lib/auth"
	"github.com/gravitational/teleport/lib/config"
	"github.com/gravitational/teleport/lib/defaults"
	"github.com/gravitational/teleport/lib/service"
	"github.com/gravitational/teleport/lib/services"
	"github.com/gravitational/teleport/lib/sshutils"
	"github.com/gravitational/teleport/lib/utils"
	"github.com/gravitational/teleport/lib/web"

	"github.com/buger/goterm"
	"github.com/gravitational/trace"
	"golang.org/x/crypto/ssh"
)

type CLIConfig struct {
	Debug bool
}

type UserCommand struct {
	config        *service.Config
	login         string
	allowedLogins string
}

type NodeCommand struct {
	config *service.Config
}

type AuthCommand struct {
	config   *service.Config
	authType string
}

type AuthServerCommand struct {
	config *service.Config
}

func main() {
	utils.InitLoggerCLI()
	app := utils.InitCLIParser("tctl", GlobalHelpString)

	// generate default tctl configuration:
	cfg := service.MakeDefaultConfig()
	cmdUsers := UserCommand{config: cfg}
	cmdNodes := NodeCommand{config: cfg}
	cmdAuth := AuthCommand{config: cfg}
	cmdAuthServers := AuthServerCommand{config: cfg}

	// define global flags:
	var ccf CLIConfig
	app.Flag("debug", "Enable verbose logging to stderr").
		Short('d').
		BoolVar(&ccf.Debug)

	// commands:
	ver := app.Command("version", "Print the version.")
	app.HelpFlag.Short('h')

	// user add command:
	users := app.Command("users", "Manage users logins")
	userAdd := users.Command("add", "Generates an invitation token and prints the signup URL for setting up 2nd factor auth.")
	userAdd.Arg("login", "Teleport user login").Required().StringVar(&cmdUsers.login)
	userAdd.Arg("local-logins", "Local UNIX users this account can log in as [login]").
		Default("").StringVar(&cmdUsers.allowedLogins)
	userAdd.Alias(AddUserHelp)

	// list users command
	userList := users.Command("ls", "Lists all user accounts")

	// delete user command
	userDelete := users.Command("del", "Deletes user accounts")
	userDelete.Arg("logins", "Comma-separated list of user logins to delete").
		Required().StringVar(&cmdUsers.login)

	// add node command
	nodes := app.Command("nodes", "Issue invites for other nodes to join the cluster")
	nodeAdd := nodes.Command("add", "Adds a new SSH node to join the cluster")
	nodeAdd.Alias(AddNodeHelp)
	nodeList := nodes.Command("ls", "Lists all active SSH nodes within the cluster")
	nodeList.Alias(ListNodesHelp)

	// operations with authorities
	auth := app.Command("authorities", "Operations with user and host certificate authorities").Hidden()
	auth.Flag("type", "authority type, 'user' or 'host'").Default(string(services.UserCA)).StringVar(&cmdAuth.authType)
	authList := auth.Command("ls", "List trusted user certificate authorities").Hidden()
	authExport := auth.Command("export", "Export concatenated keys to standard output").Hidden()

	// operations with auth servers
	authServers := app.Command("authservers", "Operations with user and host certificate authorities").Hidden()
	authServerAdd := authServers.Command("add", "Add a new auth server node to the cluster").Hidden()

	// parse CLI commands+flags:
	command, err := app.Parse(os.Args[1:])
	if err != nil {
		utils.FatalError(err)
	}

	// --debug flag
	if ccf.Debug {
		utils.InitLoggerDebug()
	}

	validateConfig(cfg)

	// connect to the teleport auth service:
	client, err := connectToAuthService(cfg)
	if err != nil {
		utils.FatalError(err)
	}

	// execute the selected command:
	switch command {
	case ver.FullCommand():
		onVersion()
	case userAdd.FullCommand():
		err = cmdUsers.Add(cfg.Hostname, client)
	case userList.FullCommand():
		err = cmdUsers.List(client)
	case userDelete.FullCommand():
		err = cmdUsers.Delete(client)
	case nodeAdd.FullCommand():
		err = cmdNodes.Invite(client)
	case nodeList.FullCommand():
		err = cmdNodes.ListActive(client)
	case authList.FullCommand():
		err = cmdAuth.ListAuthorities(client)
	case authExport.FullCommand():
		err = cmdAuth.ExportAuthorities(client)
	case authServerAdd.FullCommand():
		err = cmdAuthServers.Invite(client)
	}

	if err != nil {
		utils.FatalError(err)
	}
}

func onVersion() {
<<<<<<< HEAD
	fmt.Println(teleport.Version)
=======
	utils.PrintVersion()
>>>>>>> 9a4b1149
}

func printHeader(t *goterm.Table, cols []string) {
	dots := make([]string, len(cols))
	for i := range dots {
		dots[i] = strings.Repeat("-", len(cols[i]))
	}
	fmt.Fprint(t, strings.Join(cols, "\t")+"\n")
	fmt.Fprint(t, strings.Join(dots, "\t")+"\n")
}

// Add creates a new sign-up token and prints a token URL to stdout.
// A user is not created until he visits the sign-up URL and completes the process
func (u *UserCommand) Add(hostname string, client *auth.TunClient) error {
	// if no local logins were specified, default to 'login'
	if u.allowedLogins == "" {
		u.allowedLogins = u.login
	}
	token, err := client.CreateSignupToken(u.login, strings.Split(u.allowedLogins, ","))
	if err != nil {
		return err
	}
	if hostname == "" {
		hostname, _ = os.Hostname()
	}
	url := web.CreateSignupLink(net.JoinHostPort(hostname, strconv.Itoa(defaults.HTTPListenPort)), token)
	fmt.Printf("Signup token has been created. Share this URL with the user:\n%v\n\nNOTE: make sure the hostname is accessible!\n", url)
	return nil
}

// List prints all existing user accounts
func (u *UserCommand) List(client *auth.TunClient) error {
	users, err := client.GetUsers()
	if err != nil {
		return trace.Wrap(err)
	}
	usersView := func(users []services.User) string {
		t := goterm.NewTable(0, 10, 5, ' ', 0)
		printHeader(t, []string{"User", "Allowed to login as"})
		if len(users) == 0 {
			return t.String()
		}
		for _, u := range users {
			fmt.Fprintf(t, "%v\t%v\n", u.Name, strings.Join(u.AllowedLogins, ","))
		}
		return t.String()
	}
	fmt.Printf(usersView(users))
	return nil
}

// Delete deletes teleport user(s). User IDs are passed as a comma-separated
// list in UserCommand.login
func (u *UserCommand) Delete(client *auth.TunClient) error {
	for _, l := range strings.Split(u.login, ",") {
		if err := client.DeleteUser(l); err != nil {
			return trace.Wrap(err)
		}
		fmt.Printf("User '%v' has been deleted\n", l)
	}
	return nil
}

// Invite generates a token which can be used to add another SSH node
// to a cluster
func (u *NodeCommand) Invite(client *auth.TunClient) error {
	invitationTTL := time.Minute * 15
	token, err := client.GenerateToken(teleport.RoleNode, invitationTTL)
	if err != nil {
		return trace.Wrap(err)
	}
	fmt.Printf(
		"The invite token: %v\nRun this on the new node to join the cluster:\n> teleport start --roles=node --token=%v --auth-server=<Address>\n\nNotes:\n",
		token, token)
	fmt.Printf("  1. This invitation token will expire in %v seconds.\n", invitationTTL.Seconds())
	fmt.Printf("  2. <Address> is the IP this auth server is reachable at from the node.\n")
	return nil
}

// ListActive retreives the list of nodes who recently sent heartbeats to
// to a cluster and prints it to stdout
func (u *NodeCommand) ListActive(client *auth.TunClient) error {
	nodes, err := client.GetNodes()
	if err != nil {
		return trace.Wrap(err)
	}
	nodesView := func(nodes []services.Server) string {
		t := goterm.NewTable(0, 10, 5, ' ', 0)
		printHeader(t, []string{"Node Name", "Node ID", "Address", "Labels"})
		if len(nodes) == 0 {
			return t.String()
		}
		for _, n := range nodes {
			fmt.Fprintf(t, "%v\t%v\t%v\t%v\n", n.Hostname, n.ID, n.Addr, n.LabelsString())
		}
		return t.String()
	}
	fmt.Printf(nodesView(nodes))
	return nil
}

// ListAuthorities shows list of user authorities we trust
func (a *AuthCommand) ListAuthorities(client *auth.TunClient) error {
	authType := services.CertAuthType(a.authType)
	if err := authType.Check(); err != nil {
		return trace.Wrap(err)
	}
	authorities, err := client.GetCertAuthorities(authType)
	if err != nil {
		return trace.Wrap(err)
	}
	view := func() string {
		t := goterm.NewTable(0, 10, 5, ' ', 0)
		printHeader(t, []string{"Type", "Cluster name", "Fingerprint", "Restricted to logins"})
		if len(authorities) == 0 {
			return t.String()
		}
		for _, a := range authorities {
			for _, keyBytes := range a.CheckingKeys {
				fingerprint := ""
				key, _, _, _, err := ssh.ParseAuthorizedKey(keyBytes)
				if err != nil {
					fingerprint = fmt.Sprintf("<bad key: %v", err)
				} else {
					fingerprint = sshutils.Fingerprint(key)
				}
				fmt.Fprintf(t, "%v\t%v\t%v\t%v\n", a.Type, a.DomainName, fingerprint, strings.Join(a.AllowedLogins, ","))
			}
		}
		return t.String()
	}
	fmt.Printf(view())
	return nil
}

// ExportAuthorities outputs the list of authorities
func (a *AuthCommand) ExportAuthorities(client *auth.TunClient) error {
	authType := services.CertAuthType(a.authType)
	if err := authType.Check(); err != nil {
		return trace.Wrap(err)
	}
	authorities, err := client.GetCertAuthorities(authType)
	if err != nil {
		return trace.Wrap(err)
	}
	for _, a := range authorities {
		for _, key := range a.CheckingKeys {
			if authType == services.UserCA {
				// for user authorities, export in the sshd's TrustedUserCAKeys format
				os.Stdout.Write(key)
			} else {
				// for host authorities export them in the authorized_keys - compatible format
				fmt.Fprintf(os.Stdout, "@cert-authority *.%v %v", a.DomainName, string(key))
			}
		}
	}
	return nil
}

// Invite generates a token which can be used to add another SSH auth server
// to the cluster
func (u *AuthServerCommand) Invite(client *auth.TunClient) error {
	authDomainName, err := client.GetLocalDomain()
	if err != nil {
		return trace.Wrap(err)
	}
	invitationTTL := time.Minute * 15
	token, err := client.GenerateToken(teleport.RoleAuth, invitationTTL)
	if err != nil {
		return trace.Wrap(err)
	}
	cfg := config.MakeAuthPeerFileConfig(authDomainName, token)
	out := cfg.DebugDumpToYAML()

	fmt.Printf(
		"# Run this config the new auth server to join the cluster:\n# > teleport start --config config.yaml\n# Fill in auth peers in this config:\n")
	fmt.Println(out)
	return nil
}

// connectToAuthService creates a valid client connection to the auth service
func connectToAuthService(cfg *service.Config) (client *auth.TunClient, err error) {
	// connect to the local auth server by default:
	cfg.Auth.Enabled = true
	cfg.AuthServers = []utils.NetAddr{
		*defaults.AuthConnectAddr(),
	}

	// read the host SSH keys and use them to open an SSH connection to the auth service
	i, err := auth.ReadIdentity(cfg.DataDir, auth.IdentityID{Role: teleport.RoleAdmin, HostUUID: cfg.HostUUID})
	if err != nil {
		return nil, trace.Wrap(err)
	}
	client, err = auth.NewTunClient(
		cfg.AuthServers[0],
		cfg.HostUUID,
		[]ssh.AuthMethod{ssh.PublicKeys(i.KeySigner)})
	if err != nil {
		return nil, trace.Wrap(err)
	}

	// check connectivity by calling something on a clinet:
	_, err = client.GetDialer()()
	if err != nil {
		utils.Consolef(os.Stderr,
			"Cannot connect to the auth server: %v.\nIs the auth server running on %v?", err, cfg.AuthServers[0].Addr)
		os.Exit(1)
	}
	return client, nil
}

// validateConfig updtes&validates tctl configuration
func validateConfig(cfg *service.Config) {
	var err error
	// read or generate a host UUID for this node
	cfg.HostUUID, err = utils.ReadOrMakeHostUUID(cfg.DataDir)
	if err != nil {
		utils.FatalError(err)
	}
}<|MERGE_RESOLUTION|>--- conflicted
+++ resolved
@@ -163,11 +163,7 @@
 }
 
 func onVersion() {
-<<<<<<< HEAD
-	fmt.Println(teleport.Version)
-=======
 	utils.PrintVersion()
->>>>>>> 9a4b1149
 }
 
 func printHeader(t *goterm.Table, cols []string) {
